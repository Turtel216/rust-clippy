--- conflicted
+++ resolved
@@ -1,9 +1,5 @@
 error: use of `unwrap_or` followed by a function call
-<<<<<<< HEAD
-  --> $DIR/or_fun_call.rs:54:22
-=======
   --> $DIR/or_fun_call.rs:53:22
->>>>>>> bafde543
    |
 LL |     with_constructor.unwrap_or(make());
    |                      ^^^^^^^^^^^^^^^^^ help: try: `unwrap_or_else(make)`
@@ -11,271 +7,163 @@
    = note: `-D clippy::or-fun-call` implied by `-D warnings`
 
 error: use of `unwrap_or` followed by a call to `new`
-<<<<<<< HEAD
-  --> $DIR/or_fun_call.rs:57:14
-=======
   --> $DIR/or_fun_call.rs:56:14
->>>>>>> bafde543
    |
 LL |     with_new.unwrap_or(Vec::new());
    |              ^^^^^^^^^^^^^^^^^^^^^ help: try: `unwrap_or_default()`
 
 error: use of `unwrap_or` followed by a function call
-<<<<<<< HEAD
-  --> $DIR/or_fun_call.rs:60:21
-=======
   --> $DIR/or_fun_call.rs:59:21
->>>>>>> bafde543
    |
 LL |     with_const_args.unwrap_or(Vec::with_capacity(12));
    |                     ^^^^^^^^^^^^^^^^^^^^^^^^^^^^^^^^^ help: try: `unwrap_or_else(|| Vec::with_capacity(12))`
 
 error: use of `unwrap_or` followed by a function call
-<<<<<<< HEAD
-  --> $DIR/or_fun_call.rs:63:14
-=======
   --> $DIR/or_fun_call.rs:62:14
->>>>>>> bafde543
    |
 LL |     with_err.unwrap_or(make());
    |              ^^^^^^^^^^^^^^^^^ help: try: `unwrap_or_else(|_| make())`
 
 error: use of `unwrap_or` followed by a function call
-<<<<<<< HEAD
-  --> $DIR/or_fun_call.rs:66:19
-=======
   --> $DIR/or_fun_call.rs:65:19
->>>>>>> bafde543
    |
 LL |     with_err_args.unwrap_or(Vec::with_capacity(12));
    |                   ^^^^^^^^^^^^^^^^^^^^^^^^^^^^^^^^^ help: try: `unwrap_or_else(|_| Vec::with_capacity(12))`
 
 error: use of `unwrap_or` followed by a call to `default`
-<<<<<<< HEAD
-  --> $DIR/or_fun_call.rs:69:24
-=======
   --> $DIR/or_fun_call.rs:68:24
->>>>>>> bafde543
    |
 LL |     with_default_trait.unwrap_or(Default::default());
    |                        ^^^^^^^^^^^^^^^^^^^^^^^^^^^^^ help: try: `unwrap_or_default()`
 
 error: use of `unwrap_or` followed by a call to `default`
-<<<<<<< HEAD
-  --> $DIR/or_fun_call.rs:72:23
-=======
   --> $DIR/or_fun_call.rs:71:23
->>>>>>> bafde543
    |
 LL |     with_default_type.unwrap_or(u64::default());
    |                       ^^^^^^^^^^^^^^^^^^^^^^^^^ help: try: `unwrap_or_default()`
 
 error: use of `unwrap_or` followed by a function call
-<<<<<<< HEAD
-  --> $DIR/or_fun_call.rs:75:18
-=======
   --> $DIR/or_fun_call.rs:74:18
->>>>>>> bafde543
    |
 LL |     self_default.unwrap_or(<FakeDefault>::default());
    |                  ^^^^^^^^^^^^^^^^^^^^^^^^^^^^^^^^^^^ help: try: `unwrap_or_else(<FakeDefault>::default)`
 
 error: use of `unwrap_or` followed by a call to `default`
-<<<<<<< HEAD
-  --> $DIR/or_fun_call.rs:78:18
-=======
   --> $DIR/or_fun_call.rs:77:18
->>>>>>> bafde543
    |
 LL |     real_default.unwrap_or(<FakeDefault as Default>::default());
    |                  ^^^^^^^^^^^^^^^^^^^^^^^^^^^^^^^^^^^^^^^^^^^^^^ help: try: `unwrap_or_default()`
 
 error: use of `unwrap_or` followed by a call to `new`
-<<<<<<< HEAD
-  --> $DIR/or_fun_call.rs:81:14
-=======
   --> $DIR/or_fun_call.rs:80:14
->>>>>>> bafde543
    |
 LL |     with_vec.unwrap_or(vec![]);
    |              ^^^^^^^^^^^^^^^^^ help: try: `unwrap_or_default()`
 
 error: use of `unwrap_or` followed by a function call
-<<<<<<< HEAD
-  --> $DIR/or_fun_call.rs:84:21
-=======
   --> $DIR/or_fun_call.rs:83:21
->>>>>>> bafde543
    |
 LL |     without_default.unwrap_or(Foo::new());
    |                     ^^^^^^^^^^^^^^^^^^^^^ help: try: `unwrap_or_else(Foo::new)`
 
 error: use of `or_insert` followed by a call to `new`
-<<<<<<< HEAD
-  --> $DIR/or_fun_call.rs:87:19
-=======
   --> $DIR/or_fun_call.rs:86:19
->>>>>>> bafde543
    |
 LL |     map.entry(42).or_insert(String::new());
    |                   ^^^^^^^^^^^^^^^^^^^^^^^^ help: try: `or_default()`
 
 error: use of `or_insert` followed by a call to `new`
-<<<<<<< HEAD
-  --> $DIR/or_fun_call.rs:90:23
-=======
   --> $DIR/or_fun_call.rs:89:23
->>>>>>> bafde543
    |
 LL |     map_vec.entry(42).or_insert(vec![]);
    |                       ^^^^^^^^^^^^^^^^^ help: try: `or_default()`
 
 error: use of `or_insert` followed by a call to `new`
-<<<<<<< HEAD
-  --> $DIR/or_fun_call.rs:93:21
-=======
   --> $DIR/or_fun_call.rs:92:21
->>>>>>> bafde543
    |
 LL |     btree.entry(42).or_insert(String::new());
    |                     ^^^^^^^^^^^^^^^^^^^^^^^^ help: try: `or_default()`
 
 error: use of `or_insert` followed by a call to `new`
-<<<<<<< HEAD
-  --> $DIR/or_fun_call.rs:96:25
-=======
   --> $DIR/or_fun_call.rs:95:25
->>>>>>> bafde543
    |
 LL |     btree_vec.entry(42).or_insert(vec![]);
    |                         ^^^^^^^^^^^^^^^^^ help: try: `or_default()`
 
 error: use of `unwrap_or` followed by a call to `new`
-<<<<<<< HEAD
-  --> $DIR/or_fun_call.rs:99:21
-=======
   --> $DIR/or_fun_call.rs:98:21
->>>>>>> bafde543
    |
 LL |     let _ = stringy.unwrap_or(String::new());
    |                     ^^^^^^^^^^^^^^^^^^^^^^^^ help: try: `unwrap_or_default()`
 
 error: use of `unwrap_or` followed by a function call
-<<<<<<< HEAD
-  --> $DIR/or_fun_call.rs:107:21
-=======
   --> $DIR/or_fun_call.rs:106:21
->>>>>>> bafde543
    |
 LL |     let _ = Some(1).unwrap_or(map[&1]);
    |                     ^^^^^^^^^^^^^^^^^^ help: try: `unwrap_or_else(|| map[&1])`
 
 error: use of `unwrap_or` followed by a function call
-<<<<<<< HEAD
-  --> $DIR/or_fun_call.rs:109:21
-=======
   --> $DIR/or_fun_call.rs:108:21
->>>>>>> bafde543
    |
 LL |     let _ = Some(1).unwrap_or(map[&1]);
    |                     ^^^^^^^^^^^^^^^^^^ help: try: `unwrap_or_else(|| map[&1])`
 
 error: use of `or` followed by a function call
-<<<<<<< HEAD
-  --> $DIR/or_fun_call.rs:133:35
-=======
   --> $DIR/or_fun_call.rs:132:35
->>>>>>> bafde543
    |
 LL |     let _ = Some("a".to_string()).or(Some("b".to_string()));
    |                                   ^^^^^^^^^^^^^^^^^^^^^^^^^ help: try: `or_else(|| Some("b".to_string()))`
 
 error: use of `unwrap_or` followed by a function call
-<<<<<<< HEAD
-  --> $DIR/or_fun_call.rs:172:14
-=======
   --> $DIR/or_fun_call.rs:171:14
->>>>>>> bafde543
    |
 LL |         None.unwrap_or(ptr_to_ref(s));
    |              ^^^^^^^^^^^^^^^^^^^^^^^^ help: try: `unwrap_or_else(|| ptr_to_ref(s))`
 
 error: use of `unwrap_or` followed by a function call
-<<<<<<< HEAD
-  --> $DIR/or_fun_call.rs:178:14
-=======
   --> $DIR/or_fun_call.rs:177:14
->>>>>>> bafde543
    |
 LL |         None.unwrap_or(unsafe { ptr_to_ref(s) });
    |              ^^^^^^^^^^^^^^^^^^^^^^^^^^^^^^^^^^^ help: try: `unwrap_or_else(|| unsafe { ptr_to_ref(s) })`
 
 error: use of `unwrap_or` followed by a function call
-<<<<<<< HEAD
-  --> $DIR/or_fun_call.rs:180:14
-=======
   --> $DIR/or_fun_call.rs:179:14
->>>>>>> bafde543
    |
 LL |         None.unwrap_or( unsafe { ptr_to_ref(s) }    );
    |              ^^^^^^^^^^^^^^^^^^^^^^^^^^^^^^^^^^^^^^^^ help: try: `unwrap_or_else(|| unsafe { ptr_to_ref(s) })`
 
 error: use of `unwrap_or` followed by a call to `new`
-<<<<<<< HEAD
-  --> $DIR/or_fun_call.rs:194:14
-=======
   --> $DIR/or_fun_call.rs:193:14
->>>>>>> bafde543
    |
 LL |             .unwrap_or(String::new());
    |              ^^^^^^^^^^^^^^^^^^^^^^^^ help: try: `unwrap_or_default()`
 
 error: use of `unwrap_or` followed by a call to `new`
-<<<<<<< HEAD
-  --> $DIR/or_fun_call.rs:207:14
-=======
   --> $DIR/or_fun_call.rs:206:14
->>>>>>> bafde543
    |
 LL |             .unwrap_or(String::new());
    |              ^^^^^^^^^^^^^^^^^^^^^^^^ help: try: `unwrap_or_default()`
 
 error: use of `unwrap_or` followed by a call to `new`
-<<<<<<< HEAD
-  --> $DIR/or_fun_call.rs:219:14
-=======
   --> $DIR/or_fun_call.rs:218:14
->>>>>>> bafde543
    |
 LL |             .unwrap_or(String::new());
    |              ^^^^^^^^^^^^^^^^^^^^^^^^ help: try: `unwrap_or_default()`
 
 error: use of `unwrap_or` followed by a call to `new`
-<<<<<<< HEAD
-  --> $DIR/or_fun_call.rs:230:10
-=======
   --> $DIR/or_fun_call.rs:229:10
->>>>>>> bafde543
    |
 LL |         .unwrap_or(String::new());
    |          ^^^^^^^^^^^^^^^^^^^^^^^^ help: try: `unwrap_or_default()`
 
 error: use of `map_or` followed by a function call
-<<<<<<< HEAD
-  --> $DIR/or_fun_call.rs:255:25
-=======
   --> $DIR/or_fun_call.rs:254:25
->>>>>>> bafde543
    |
 LL |         let _ = Some(4).map_or(g(), |v| v);
    |                         ^^^^^^^^^^^^^^^^^^ help: try: `map_or_else(g, |v| v)`
 
 error: use of `map_or` followed by a function call
-<<<<<<< HEAD
-  --> $DIR/or_fun_call.rs:256:25
-=======
   --> $DIR/or_fun_call.rs:255:25
->>>>>>> bafde543
    |
 LL |         let _ = Some(4).map_or(g(), f);
    |                         ^^^^^^^^^^^^^^ help: try: `map_or_else(g, f)`
